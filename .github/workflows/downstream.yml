--- conflicted
+++ resolved
@@ -59,13 +59,11 @@
           - url: https://github.com/sparklemotion/mechanize
             name: mechanize
             command: "bundle exec rake test"
-<<<<<<< HEAD
             ruby: "3.2"
-=======
           - url: https://github.com/stimulusreflex/stimulus_reflex
             name: stimulus_reflex
             command: "bundle exec rake test"
->>>>>>> 22092768
+            ruby: "3.2"
           # - url: https://github.com/instructure/nokogiri-xmlsec-instructure
           #   name: nokogiri-xmlsec-instructure
           #   precommand: "apt install -y libxmlsec1-dev"
