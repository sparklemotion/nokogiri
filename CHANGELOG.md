--- conflicted
+++ resolved
@@ -277,6 +277,11 @@
 * [CRuby] `XSLT.transform` now makes a defensive copy of the document if it has blank text nodes with Ruby objects instantiated for them _and_ the template uses `xsl:strip-spaces`. This prevents unsafe behavior in libxslt from causing a segfault. There is a small performance cost, but we think this has the virtue of being "what the user meant" since modifying the original is surprising behavior for most users. Previously this would allow unsafe memory access and potentially segfault. [#2800]
 
 
+### Fixed
+
+* [CRuby] When reparenting HTML nodes, do not attempt to relink namespaces. Previously, an HTML attribute with a colon might be interpreted as a prefixed/namespaced atttribute (for example, "xml:lang"). [[#1790](https://github.com/sparklemotion/nokogiri/issues/1790)]
+
+
 ### Improved
 
 * `Nokogiri::XML::Node::SaveOptions#inspect` now shows the names of the options set in the bitmask, similar to `ParseOptions`. [#2767]
@@ -487,16 +492,7 @@
 * [JRuby] `NodeSet#[]` now raises a TypeError if passed an invalid parameter type. [#2211]
 
 
-<<<<<<< HEAD
 ### Deprecated
-=======
-### Fixed
-
-* [CRuby] When reparenting HTML nodes, do not attempt to relink namespaces. Previously, an HTML attribute with a colon might be interpreted as a prefixed/namespaced atttribute (for example, "xml:lang"). [[#1790](https://github.com/sparklemotion/nokogiri/issues/1790)]
-
-
-### Improved
->>>>>>> 8dde633b
 
 * `Nokogiri.install_default_aliases` is deprecated in favor of `Nokogiri::EncodingHandler.install_default_aliases`. This is part of a private API and is probably not called by anybody, but we'll go through a deprecation cycle before removal anyway. [#2643, #2446]
 
