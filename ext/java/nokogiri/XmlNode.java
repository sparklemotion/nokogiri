--- conflicted
+++ resolved
@@ -488,14 +488,12 @@
                     } else {
                         nsUri = attr.lookupNamespaceURI(attrPrefix);
                     }
-<<<<<<< HEAD
+
                     if (nsUri == e.getNamespaceURI()) {
                         nsUri = null;
                     }
-                    if (!(nsUri == null || "".equals(nsUri))) {
-=======
+
                     if (!(nsUri == null || "".equals(nsUri) || "http://www.w3.org/XML/1998/namespace".equals(nsUri))) {
->>>>>>> a7f07291
                         XmlNamespace.createFromAttr(context.getRuntime(), attr);
                     }
                     clearCachedNode(attr);
