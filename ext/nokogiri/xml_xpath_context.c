--- conflicted
+++ resolved
@@ -46,15 +46,7 @@
 
   xpath_handler = (VALUE)(ctx->context->userData);
 
-<<<<<<< HEAD
   argv = (VALUE *)calloc((size_t)nargs, sizeof(VALUE));
-=======
-  argv = (VALUE *)calloc((unsigned int)nargs, sizeof(VALUE));
-  for (i = 0 ; i < nargs ; ++i) {
-    rb_gc_register_address(&argv[i]);
-  }
-
->>>>>>> 6010f087
   doc = DOC_RUBY_OBJECT(ctx->context->doc);
 
   i = nargs - 1;
