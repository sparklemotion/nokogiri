--- conflicted
+++ resolved
@@ -16,21 +16,8 @@
     --disable-clean
         Do not clean out intermediate files after successful build.
 
-<<<<<<< HEAD
-def message!(important_message)
-  message important_message
-  if !$stdout.tty? && File.chardev?('/dev/tty')
-    File.open('/dev/tty', 'w') { |tty|
-      tty.print important_message
-    }
-  end
-rescue => e
-  # :(
-end
-=======
     --disable-static
         Do not statically link bundled libraries.
->>>>>>> ec686ab8
 
     --with-iconv-dir=DIR
         Use the iconv library placed under DIR.
