--- conflicted
+++ resolved
@@ -141,8 +141,6 @@
     }
   }
 
-<<<<<<< HEAD
-=======
   if (reparentee->type == XML_TEXT_NODE && pivot->next && pivot->next->type == XML_TEXT_NODE) {
     /*
      *  libxml merges text nodes in a right-to-left fashion, meaning that if
@@ -171,13 +169,6 @@
     xmlAddNextSibling(pivot, new_next_text);
   }
 
-  /* TODO: I really want to remove this.  We shouldn't support 2.6.16 anymore */
-  if ( reparentee->type == XML_TEXT_NODE && pivot->type == XML_TEXT_NODE && is_2_6_16() ) {
-    /* work around a string-handling bug in libxml 2.6.16. we'd rather leak than segfault. */
-    pivot->content = xmlStrdup(pivot->content);
-  }
-
->>>>>>> 2867d4b7
   if(!(reparented = (*prf)(pivot, reparentee))) {
     rb_raise(rb_eRuntimeError, "Could not reparent node");
   }
