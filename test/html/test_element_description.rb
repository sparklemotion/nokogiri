--- conflicted
+++ resolved
@@ -56,17 +56,12 @@
 
       def test_subelements
         sub_elements = ElementDescription['body'].sub_elements
-<<<<<<< HEAD
-        if Nokogiri.uses_libxml?
+        if Nokogiri.uses_libxml? && Nokogiri::LIBXML_VERSION == '2.7.7'
+          assert_equal 65, sub_elements.length
+        elsif Nokogiri.uses_libxml?
           assert_equal 61, sub_elements.length
         else
           assert sub_elements.length > 0
-=======
-        if Nokogiri::LIBXML_VERSION == '2.7.7'
-          assert_equal 65, sub_elements.length
-        else
-          assert_equal 61, sub_elements.length
->>>>>>> 603eb11c
         end
       end
 
