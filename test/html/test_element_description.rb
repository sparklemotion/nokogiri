require "helper"

module Nokogiri
  module HTML
    class TestElementDescription < Nokogiri::TestCase
      def test_fetch_nonexistent
        assert_nil ElementDescription['foo']
      end

      def test_fetch_element_description
        assert desc = ElementDescription['a']
        assert_instance_of ElementDescription, desc
      end

      def test_name
        assert_equal 'a', ElementDescription['a'].name
      end

      def test_implied_start_tag?
        assert !ElementDescription['a'].implied_start_tag?
      end

      def test_implied_end_tag?
        assert !ElementDescription['a'].implied_end_tag?
        assert ElementDescription['p'].implied_end_tag?
      end

      def test_save_end_tag?
        assert !ElementDescription['a'].save_end_tag?
        assert ElementDescription['br'].save_end_tag?
      end

      def test_empty?
        assert ElementDescription['br'].empty?
        assert !ElementDescription['a'].empty?
      end

      def test_deprecated?
        assert ElementDescription['applet'].deprecated?
        assert !ElementDescription['br'].deprecated?
      end

      def test_inline?
        assert ElementDescription['a'].inline?
        assert !ElementDescription['div'].inline?
      end

      def test_block?
        element = ElementDescription['a']
        assert_equal(!element.inline?, element.block?)
      end

      def test_description
        assert ElementDescription['a'].description
      end

      def test_subelements
        sub_elements = ElementDescription['body'].sub_elements
<<<<<<< HEAD
        if Nokogiri.uses_libxml? && Nokogiri::LIBXML_VERSION == '2.7.7'
=======
        if Nokogiri::LIBXML_VERSION >= '2.7.7'
>>>>>>> abe24942
          assert_equal 65, sub_elements.length
        elsif Nokogiri.uses_libxml?
          assert_equal 61, sub_elements.length
        else
          assert sub_elements.length > 0
        end
      end

      def test_default_sub_element
        assert_equal 'div', ElementDescription['body'].default_sub_element
      end

      def test_optional_attributes
        attrs = ElementDescription['table'].optional_attributes
        assert attrs
      end

      def test_deprecated_attributes
        attrs = ElementDescription['table'].deprecated_attributes
        assert attrs
        assert_equal 2, attrs.length
      end

      def test_required_attributes
        attrs = ElementDescription['table'].required_attributes
        assert attrs
        assert_equal 0, attrs.length
      end

      def test_inspect
        desc = ElementDescription['input']
        assert_match desc.name, desc.inspect
      end

      def test_to_s
        desc = ElementDescription['input']
        assert_match desc.name, desc.to_s
      end
    end
  end
end<|MERGE_RESOLUTION|>--- conflicted
+++ resolved
@@ -56,11 +56,7 @@
 
       def test_subelements
         sub_elements = ElementDescription['body'].sub_elements
-<<<<<<< HEAD
-        if Nokogiri.uses_libxml? && Nokogiri::LIBXML_VERSION == '2.7.7'
-=======
-        if Nokogiri::LIBXML_VERSION >= '2.7.7'
->>>>>>> abe24942
+        if Nokogiri.uses_libxml? && Nokogiri::LIBXML_VERSION >= '2.7.7'
           assert_equal 65, sub_elements.length
         elsif Nokogiri.uses_libxml?
           assert_equal 61, sub_elements.length
