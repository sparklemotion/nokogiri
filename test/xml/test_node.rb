--- conflicted
+++ resolved
@@ -1038,9 +1038,6 @@
         subject = Nokogiri::XML::Node.new 'foo', document
         ns = subject.add_namespace nil, 'bar'
         subject.namespace = ns
-<<<<<<< HEAD
-        assert_match subject.to_xml, /xmlns="bar"/
-=======
         assert_match(/xmlns="bar"/, subject.to_xml)
       end
 
@@ -1064,7 +1061,6 @@
         document.root = root
         root << "<a>hello:with_colon</a>"
         assert_match(/hello:with_colon/, document.to_xml)
->>>>>>> 3bea293e
       end
     end
   end
